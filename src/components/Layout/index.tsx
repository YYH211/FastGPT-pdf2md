import React, { useEffect, useMemo } from 'react';
import { Box, useColorMode, Flex } from '@chakra-ui/react';
import Navbar from './navbar';
import NavbarPhone from './navbarPhone';
import { useRouter } from 'next/router';
import { useScreen } from '@/hooks/useScreen';
import { useLoading } from '@/hooks/useLoading';
import Auth from './auth';
import { useGlobalStore } from '@/store/global';

const pcUnShowLayoutRoute: Record<string, boolean> = {
  '/login': true
};
const phoneUnShowLayoutRoute: Record<string, boolean> = {
  '/login': true
};

const Layout = ({ children, isPcDevice }: { children: JSX.Element; isPcDevice: boolean }) => {
  const { isPc } = useScreen({ defaultIsPc: isPcDevice });
  const router = useRouter();
  const { colorMode, setColorMode } = useColorMode();
  const { Loading } = useLoading({ defaultLoading: true });
  const { loading } = useGlobalStore();

  const isChatPage = useMemo(
    () => router.pathname === '/chat' && Object.values(router.query).join('').length !== 0,
    [router.pathname, router.query]
  );

  useEffect(() => {
    if (colorMode === 'dark' && router.pathname !== '/chat') {
      setColorMode('light');
    }
  }, [colorMode, router.pathname, setColorMode]);

  return (
    <>
<<<<<<< HEAD
      <Box h={'100%'} overflowY={'auto'} bg={'gray.100'}>
=======
      <Box h={'100%'} bg={'gray.100'}>
>>>>>>> 250399a1
        {isPc ? (
          pcUnShowLayoutRoute[router.pathname] ? (
            <Auth>{children}</Auth>
          ) : (
            <>
              <Box h={'100%'} position={'fixed'} left={0} top={0} w={'60px'}>
                <Navbar />
              </Box>
              <Box h={'100%'} ml={'60px'} overflow={'overlay'}>
                <Auth>{children}</Auth>
              </Box>
            </>
          )
        ) : phoneUnShowLayoutRoute[router.pathname] || isChatPage ? (
          <Auth>{children}</Auth>
        ) : (
          <Flex h={'100%'} flexDirection={'column'}>
            <Box flex={'1 0 0'} h={0} overflow={'overlay'}>
              <Auth>{children}</Auth>
            </Box>
            <Box h={'50px'} borderTop={'1px solid rgba(0,0,0,0.1)'}>
              <NavbarPhone />
            </Box>
          </Flex>
        )}
      </Box>
      {loading && <Loading />}
    </>
  );
};

export default Layout;

Layout.getInitialProps = ({ req }: any) => {
  return {
    isPcDevice: !/Mobile/.test(req ? req.headers['user-agent'] : navigator.userAgent)
  };
};<|MERGE_RESOLUTION|>--- conflicted
+++ resolved
@@ -35,11 +35,7 @@
 
   return (
     <>
-<<<<<<< HEAD
-      <Box h={'100%'} overflowY={'auto'} bg={'gray.100'}>
-=======
       <Box h={'100%'} bg={'gray.100'}>
->>>>>>> 250399a1
         {isPc ? (
           pcUnShowLayoutRoute[router.pathname] ? (
             <Auth>{children}</Auth>
